﻿<Project Sdk="Microsoft.NET.Sdk">
  <PropertyGroup>
    <AssemblyName>Giraffe.Razor</AssemblyName>
<<<<<<< HEAD
    <Version>0.1.0-beta-002</Version>
=======
    <Version>0.1.0-beta-100</Version>
>>>>>>> a2be56b5
    <Description>Razor view engine handlers for the Giraffe web framework.</Description>
    <Copyright>Copyright 2017 Dustin Moris Gorski</Copyright>
    <NeutralLanguage>en-GB</NeutralLanguage>
    <Authors>Dustin Moris Gorski and contributors</Authors>
    <TargetFrameworks>net461;netstandard2.0</TargetFrameworks>
    <DebugType>portable</DebugType>
    <WarningsAsErrors>1</WarningsAsErrors>
    <Optimize>True</Optimize>
    <OutputType>Library</OutputType>
    <PackageId>Giraffe.Razor</PackageId>
    <PackageTags>Giraffe;Razor;ASP.NET Core;Lambda;FSharp;Functional;Http;Web;Framework;Micro;Service</PackageTags>
    <PackageReleaseNotes>https://github.com/dustinmoris/giraffe/releases</PackageReleaseNotes>
    <PackageIconUrl>https://raw.githubusercontent.com/dustinmoris/giraffe/master/giraffe-64x64.png</PackageIconUrl>
    <PackageProjectUrl>https://github.com/dustinmoris/giraffe</PackageProjectUrl>
    <PackageLicenseUrl>https://raw.githubusercontent.com/dustinmoris/giraffe/master/LICENSE</PackageLicenseUrl>
    <PackageRequireLicenseAcceptance>true</PackageRequireLicenseAcceptance>
    <RepositoryType>git</RepositoryType>
    <RepositoryUrl>https://github.com/dustinmoris/giraffe</RepositoryUrl>
    <NetStandardImplicitPackageVersion>2.0</NetStandardImplicitPackageVersion>
    <EnableDefaultCompileItems>false</EnableDefaultCompileItems>
  </PropertyGroup>

  <ItemGroup>
    <PackageReference Include="Microsoft.AspNetCore.Mvc" Version="2.0.*" />
    <PackageReference Include="Microsoft.Extensions.DependencyInjection" Version="2.0.*" />
    <PackageReference Include="Microsoft.Extensions.FileProviders.Physical" Version="2.0.*" />
    <PackageReference Include="Microsoft.Extensions.Primitives" Version="2.0.*" />
  </ItemGroup>

  <ItemGroup>
    <ProjectReference Include="..\Giraffe\Giraffe.fsproj" />
  </ItemGroup>

  <ItemGroup>
    <Compile Include="RazorEngine.fs" />
    <Compile Include="Middleware.fs" />
    <Compile Include="HttpHandlers.fs" />
  </ItemGroup>

</Project><|MERGE_RESOLUTION|>--- conflicted
+++ resolved
@@ -1,11 +1,7 @@
 ﻿<Project Sdk="Microsoft.NET.Sdk">
   <PropertyGroup>
     <AssemblyName>Giraffe.Razor</AssemblyName>
-<<<<<<< HEAD
-    <Version>0.1.0-beta-002</Version>
-=======
     <Version>0.1.0-beta-100</Version>
->>>>>>> a2be56b5
     <Description>Razor view engine handlers for the Giraffe web framework.</Description>
     <Copyright>Copyright 2017 Dustin Moris Gorski</Copyright>
     <NeutralLanguage>en-GB</NeutralLanguage>
